--- conflicted
+++ resolved
@@ -4,7 +4,6 @@
 
 package io.ktor.server.netty.cio
 
-import io.ktor.server.netty.*
 import io.ktor.utils.io.*
 import io.netty.buffer.*
 import io.netty.channel.*
@@ -12,16 +11,10 @@
 import io.netty.util.*
 import kotlinx.coroutines.*
 import kotlinx.coroutines.channels.Channel
-import java.util.Queue
 import kotlin.coroutines.*
 
 internal class RequestBodyHandler(
-<<<<<<< HEAD
-    val context: ChannelHandlerContext,
-    private val requestQueue: Queue<NettyApplicationCall>
-=======
     val context: ChannelHandlerContext
->>>>>>> 1340d404
 ) : ChannelInboundHandlerAdapter(), CoroutineScope {
     private val handlerJob = CompletableDeferred<Nothing>()
 
@@ -67,10 +60,6 @@
             current?.close()
             queue.close()
             consumeAndReleaseQueue()
-<<<<<<< HEAD
-            requestQueue.clear()
-=======
->>>>>>> 1340d404
         }
     }
 
@@ -143,13 +132,7 @@
     }
 
     private fun requestMoreEvents() {
-<<<<<<< HEAD
-        if (requestQueue.isEmpty()) {
-            context.read()
-        }
-=======
         context.read()
->>>>>>> 1340d404
     }
 
     @OptIn(ExperimentalCoroutinesApi::class)
@@ -180,11 +163,8 @@
 
     private fun handleBytesRead(content: ReferenceCounted) {
         if (!queue.trySend(content).isSuccess) {
-            println("Process content failed $content")
             content.release()
             throw IllegalStateException("Unable to process received buffer: queue offer failed")
-        } else {
-            println("Process content done $content")
         }
     }
 
