/*
* Copyright 2014-2021 JetBrains s.r.o and contributors. Use of this source code is governed by the Apache 2.0 license.
*/

package io.ktor.server.netty.cio

import io.ktor.http.*
import io.ktor.server.netty.*
import io.ktor.util.*
import io.ktor.util.cio.*
import io.ktor.utils.io.*
import io.netty.channel.*
import io.netty.handler.codec.http.*
import io.netty.handler.codec.http2.*
import kotlinx.coroutines.*
import java.io.*
import java.lang.ref.*
import java.util.*
import java.util.concurrent.atomic.*
import kotlin.coroutines.*

private const val UNFLUSHED_LIMIT = 65536

public val flushes: AtomicLong = AtomicLong()

@OptIn(InternalAPI::class, DelicateCoroutinesApi::class)
internal class NettyResponsePipeline constructor(
    private val context: ChannelHandlerContext,
    override val coroutineContext: CoroutineContext,
<<<<<<< HEAD
    private val responseQueue: Queue<NettyApplicationCall>,
    private var myInProgress: WeakReference<AtomicLong>,
    private val lastContentFlag: AtomicBoolean
) : CoroutineScope {
    private val needsFlush: AtomicBoolean = AtomicBoolean(false)

    private val isReadComplete: AtomicBoolean = AtomicBoolean(false)

    private var processingStarted: Boolean = false

    private var prevCall: ChannelPromise = context.newPromise().also {
        it.setSuccess()
    }

    fun markReadingStopped() {
        isReadComplete.set(true)
        val needFlushValue = needsFlush.get()
        if (needFlushValue && responseQueue.isEmpty()) {
            println("Flushing in channel read complete")
            needsFlush.set(false)
            context.flush()
            flushes.incrementAndGet()
        } else {
            println("Avoid flushing in channel read complete. needsFlush = $needFlushValue")
        }
    }

    fun processResponse(call: NettyApplicationCall) {
        responseQueue.add(call)
        if (processingStarted) return
        processingStarted = true
        startResponseProcessing()
    }

    private fun startResponseProcessing() {
        while (true) {
            val call = responseQueue.poll() ?: break

            call.previousCallFinished = prevCall
            call.callFinished = context.newPromise()
            prevCall = call.callFinished

            processElement(call)
=======
    private var lastContentFlag: AtomicBoolean
) : CoroutineScope {
    private val needsFlush: AtomicBoolean = AtomicBoolean(false)

    private val isReadComplete: AtomicBoolean = AtomicBoolean(false)

    private var prevCall: ChannelPromise = context.newPromise().also {
        it.setSuccess()
    }

    fun markReadingStopped() {
        isReadComplete.set(true)

        if (needsFlush.get() && lastContentFlag.get()) {
            needsFlush.set(false)
            context.flush()
>>>>>>> 1340d404
        }
        processingStarted = false
    }

<<<<<<< HEAD
=======
    fun processResponse(call: NettyApplicationCall) {
        call.previousCallFinished = prevCall
        call.callFinished = context.newPromise()
        prevCall = call.callFinished

        processElement(call)
    }

>>>>>>> 1340d404
    private fun processElement(call: NettyApplicationCall) {
        try {
            call.response.responseFlag.addListener {
                call.previousCallFinished.addListener {
                    try {
                        processCall(call)
                    } finally {
                        call.responseWriteJob.cancel()
                    }
                }
            }
        } catch (actualException: Throwable) {
            processCallFailed(call, actualException)
        }
    }

    private fun processCallFailed(call: NettyApplicationCall, actualException: Throwable) {
        val t = when {
            actualException is IOException && actualException !is ChannelIOException ->
                ChannelWriteException(exception = actualException)
            else -> actualException
        }

        call.response.responseChannel.cancel(t)
        call.responseWriteJob.cancel()
        call.response.cancel()
        call.dispose()
        call.callFinished.setFailure(t)
    }

    private fun processUpgrade(call: NettyApplicationCall, responseMessage: Any): ChannelFuture {
        val future = context.write(responseMessage)
        call.upgrade(context)
        call.isRaw = true

        context.flush()
<<<<<<< HEAD
        flushes.incrementAndGet()
=======
>>>>>>> 1340d404
        needsFlush.set(false)
        return future
    }

    private fun finishCall(
        call: NettyApplicationCall,
        lastMessage: Any?,
        lastFuture: ChannelFuture
    ) {
        val prepareForClose =
            (!call.request.keepAlive || call.response.isUpgradeResponse()) && call.isContextCloseRequired()
<<<<<<< HEAD

        println("Finish call $call")

        val future = if (lastMessage != null) {
            val f = context.write(lastMessage)
            needsFlush.set(true)
            println("Write with message = $lastMessage in finishCall")
            f
        } else {
            null
        }

        val finishLambda = finishLambda@{
            if (prepareForClose) {
                close(call, lastFuture)
                return@finishLambda
            }
            if (responseQueue.isEmpty()) {
                scheduleFlush()
            }
=======

        val future = if (lastMessage != null) {
            val f = context.write(lastMessage)
            needsFlush.set(true)
            f
        } else {
            null
        }

        call.callFinished.setSuccess()

        val finishLambda = finishLambda@{
            if (prepareForClose) {
                close(lastFuture)
                return@finishLambda
            }

            scheduleFlush()
        }

        future?.addListener {
            finishLambda()
>>>>>>> 1340d404
        }
        finishLambda()
    }

<<<<<<< HEAD
        future?.addListener {
            finishLambda()
        }
        finishLambda()

        if (!prepareForClose) {
            call.callFinished.setSuccess()
        }
    }

    fun close(call: NettyApplicationCall, lastFuture: ChannelFuture) {
        context.flush()
        flushes.incrementAndGet()
        needsFlush.set(false)
        lastFuture.addListener {
            context.close()
            call.callFinished.setSuccess()
=======
    fun close(lastFuture: ChannelFuture) {
        context.flush()
        needsFlush.set(false)
        lastFuture.addListener {
            context.close()
>>>>>>> 1340d404
        }
    }

    private fun scheduleFlush() {
        context.executor().execute {
<<<<<<< HEAD
            if (responseQueue.isEmpty() && needsFlush.get() && isReadComplete.get()) {
                context.flush()
                needsFlush.set(false)
                flushes.incrementAndGet()
                println("Flush in scheduleFlush")
            } else {
                println("Avoid Flush in scheduleFlush: needsFlush=${needsFlush.get()}, isReadComplete=${isReadComplete.get()}")
=======
            if (needsFlush.get() && isReadComplete.get() && lastContentFlag.get()) {
                needsFlush.set(false)
                context.flush()
>>>>>>> 1340d404
            }
        }
    }

    private fun processCall(call: NettyApplicationCall) {
        val responseMessage = call.response.responseMessage
        val response = call.response

        val requestMessageFuture = if (response.isUpgradeResponse()) {
            processUpgrade(call, responseMessage)
        } else {
<<<<<<< HEAD
            val readCompleteValue = isReadComplete.get()
            if (readCompleteValue) {
                println("Flushing in process call")
                val f = context.writeAndFlush(responseMessage)
                flushes.incrementAndGet()
                needsFlush.set(false)
                f
            } else {
                println("Avoid flushing in process call, isReadComplete = $readCompleteValue")
=======
            if (isReadComplete.get() && lastContentFlag.get()) {
                val f = context.writeAndFlush(responseMessage)
                needsFlush.set(false)
                f
            } else {
>>>>>>> 1340d404
                val f = context.write(responseMessage)
                needsFlush.set(true)
                f
            }
        }

        if (responseMessage is FullHttpResponse) {
            val r = finishCall(call, null, requestMessageFuture)
            myInProgress.get()?.decrementAndGet()
            return r
        } else if (responseMessage is Http2HeadersFrame && responseMessage.isEndStream) {
            val r = finishCall(call, null, requestMessageFuture)
            myInProgress.get()?.decrementAndGet()
            return r
        }

        val responseChannel = response.responseChannel
        val bodySize = when {
            responseChannel === ByteReadChannel.Empty -> 0
            responseMessage is HttpResponse -> responseMessage.headers().getInt("Content-Length", -1)
            responseMessage is Http2HeadersFrame -> responseMessage.headers().getInt("content-length", -1)
            else -> -1
        }

        launch(context.executor().asCoroutineDispatcher(), start = CoroutineStart.UNDISPATCHED) {
            processResponseBody(
                call,
                response,
                bodySize,
                requestMessageFuture
            )
<<<<<<< HEAD
            myInProgress.get()?.decrementAndGet()
=======
>>>>>>> 1340d404
        }
    }

    private suspend fun processResponseBody(
        call: NettyApplicationCall,
        response: NettyApplicationResponse,
        bodySize: Int,
        requestMessageFuture: ChannelFuture
    ) {
<<<<<<< HEAD
        println("processResponseBody, bodySize = $bodySize")
=======
>>>>>>> 1340d404
        try {
            when (bodySize) {
                0 -> processEmpty(call, requestMessageFuture)
                in 1..65536 -> processSmallContent(call, response, bodySize)
                -1 -> processBodyFlusher(call, response, requestMessageFuture)
                else -> processBodyGeneral(call, response, requestMessageFuture)
            }
        } catch (actualException: Throwable) {
            processCallFailed(call, actualException)
        }
    }

    private fun processEmpty(call: NettyApplicationCall, lastFuture: ChannelFuture) {
        return finishCall(call, call.endOfStream(false), lastFuture)
    }

    private suspend fun processSmallContent(call: NettyApplicationCall, response: NettyApplicationResponse, size: Int) {
        val buffer = context.alloc().buffer(size)
        val channel = response.responseChannel
        val start = buffer.writerIndex()

        channel.readFully(buffer.nioBuffer(start, buffer.writableBytes()))
        buffer.writerIndex(start + size)

        val future = context.write(call.transform(buffer, true))
        needsFlush.set(true)
<<<<<<< HEAD
=======

>>>>>>> 1340d404
        val lastMessage = response.trailerMessage() ?: call.endOfStream(true)

        finishCall(call, lastMessage, future)
    }

    private suspend fun processBodyGeneral(
        call: NettyApplicationCall,
        response: NettyApplicationResponse,
        requestMessageFuture: ChannelFuture
    ) = processBodyBase(call, response, requestMessageFuture) { _, unflushedBytes ->
        unflushedBytes >= UNFLUSHED_LIMIT
    }

    private suspend fun processBodyFlusher(
        call: NettyApplicationCall,
        response: NettyApplicationResponse,
        requestMessageFuture: ChannelFuture
    ) = processBodyBase(call, response, requestMessageFuture) { channel, unflushedBytes ->
        unflushedBytes >= UNFLUSHED_LIMIT || channel.availableForRead == 0
    }

    private suspend fun processBodyBase(
        call: NettyApplicationCall,
        response: NettyApplicationResponse,
        requestMessageFuture: ChannelFuture,
        flushCondition: (channel: ByteReadChannel, unflushedBytes: Int) -> Boolean
    ) {
        val channel = response.responseChannel

        var unflushedBytes = 0
        var lastFuture: ChannelFuture = requestMessageFuture

        @Suppress("DEPRECATION")
        channel.lookAheadSuspend {
            while (true) {
                val buffer = request(0, 1)
                if (buffer == null) {
                    if (!awaitAtLeast(1)) break
                    continue
                }

                val rc = buffer.remaining()
                val buf = context.alloc().buffer(rc)
                val idx = buf.writerIndex()
                buf.setBytes(idx, buffer)
                buf.writerIndex(idx + rc)

                consumed(rc)
                unflushedBytes += rc

                val message = call.transform(buf, false)

                if (flushCondition.invoke(channel, unflushedBytes)) {
                    context.read()
                    val future = context.writeAndFlush(message)
<<<<<<< HEAD
                    flushes.incrementAndGet()
=======
                    needsFlush.set(true)
>>>>>>> 1340d404
                    lastFuture = future
                    println("Process body base needs flush")
                    needsFlush.set(true)
                    future.suspendAwait()
                    unflushedBytes = 0
                } else {
                    lastFuture = context.write(message)
                    needsFlush.set(true)
<<<<<<< HEAD
                    println("Process body base needs flush in else")
=======
>>>>>>> 1340d404
                }
            }
        }

        val lastMessage = response.trailerMessage() ?: call.endOfStream(false)
        finishCall(call, lastMessage, lastFuture)
    }
}

@OptIn(InternalAPI::class)
private fun NettyApplicationResponse.isUpgradeResponse() =
    status()?.value == HttpStatusCode.SwitchingProtocols.value<|MERGE_RESOLUTION|>--- conflicted
+++ resolved
@@ -27,74 +27,26 @@
 internal class NettyResponsePipeline constructor(
     private val context: ChannelHandlerContext,
     override val coroutineContext: CoroutineContext,
-<<<<<<< HEAD
-    private val responseQueue: Queue<NettyApplicationCall>,
-    private var myInProgress: WeakReference<AtomicLong>,
-    private val lastContentFlag: AtomicBoolean
+    private var lastContentFlag: AtomicBoolean
 ) : CoroutineScope {
     private val needsFlush: AtomicBoolean = AtomicBoolean(false)
 
     private val isReadComplete: AtomicBoolean = AtomicBoolean(false)
 
-    private var processingStarted: Boolean = false
-
     private var prevCall: ChannelPromise = context.newPromise().also {
         it.setSuccess()
     }
 
     fun markReadingStopped() {
         isReadComplete.set(true)
-        val needFlushValue = needsFlush.get()
-        if (needFlushValue && responseQueue.isEmpty()) {
-            println("Flushing in channel read complete")
+
+        if (needsFlush.get() && lastContentFlag.get()) {
             needsFlush.set(false)
             context.flush()
             flushes.incrementAndGet()
-        } else {
-            println("Avoid flushing in channel read complete. needsFlush = $needFlushValue")
-        }
-    }
-
-    fun processResponse(call: NettyApplicationCall) {
-        responseQueue.add(call)
-        if (processingStarted) return
-        processingStarted = true
-        startResponseProcessing()
-    }
-
-    private fun startResponseProcessing() {
-        while (true) {
-            val call = responseQueue.poll() ?: break
-
-            call.previousCallFinished = prevCall
-            call.callFinished = context.newPromise()
-            prevCall = call.callFinished
-
-            processElement(call)
-=======
-    private var lastContentFlag: AtomicBoolean
-) : CoroutineScope {
-    private val needsFlush: AtomicBoolean = AtomicBoolean(false)
-
-    private val isReadComplete: AtomicBoolean = AtomicBoolean(false)
-
-    private var prevCall: ChannelPromise = context.newPromise().also {
-        it.setSuccess()
-    }
-
-    fun markReadingStopped() {
-        isReadComplete.set(true)
-
-        if (needsFlush.get() && lastContentFlag.get()) {
-            needsFlush.set(false)
-            context.flush()
->>>>>>> 1340d404
-        }
-        processingStarted = false
-    }
-
-<<<<<<< HEAD
-=======
+        }
+    }
+
     fun processResponse(call: NettyApplicationCall) {
         call.previousCallFinished = prevCall
         call.callFinished = context.newPromise()
@@ -103,7 +55,6 @@
         processElement(call)
     }
 
->>>>>>> 1340d404
     private fun processElement(call: NettyApplicationCall) {
         try {
             call.response.responseFlag.addListener {
@@ -140,10 +91,7 @@
         call.isRaw = true
 
         context.flush()
-<<<<<<< HEAD
         flushes.incrementAndGet()
-=======
->>>>>>> 1340d404
         needsFlush.set(false)
         return future
     }
@@ -155,28 +103,6 @@
     ) {
         val prepareForClose =
             (!call.request.keepAlive || call.response.isUpgradeResponse()) && call.isContextCloseRequired()
-<<<<<<< HEAD
-
-        println("Finish call $call")
-
-        val future = if (lastMessage != null) {
-            val f = context.write(lastMessage)
-            needsFlush.set(true)
-            println("Write with message = $lastMessage in finishCall")
-            f
-        } else {
-            null
-        }
-
-        val finishLambda = finishLambda@{
-            if (prepareForClose) {
-                close(call, lastFuture)
-                return@finishLambda
-            }
-            if (responseQueue.isEmpty()) {
-                scheduleFlush()
-            }
-=======
 
         val future = if (lastMessage != null) {
             val f = context.write(lastMessage)
@@ -199,54 +125,25 @@
 
         future?.addListener {
             finishLambda()
->>>>>>> 1340d404
         }
         finishLambda()
     }
 
-<<<<<<< HEAD
-        future?.addListener {
-            finishLambda()
-        }
-        finishLambda()
-
-        if (!prepareForClose) {
-            call.callFinished.setSuccess()
-        }
-    }
-
-    fun close(call: NettyApplicationCall, lastFuture: ChannelFuture) {
+    fun close(lastFuture: ChannelFuture) {
         context.flush()
         flushes.incrementAndGet()
         needsFlush.set(false)
         lastFuture.addListener {
             context.close()
-            call.callFinished.setSuccess()
-=======
-    fun close(lastFuture: ChannelFuture) {
-        context.flush()
-        needsFlush.set(false)
-        lastFuture.addListener {
-            context.close()
->>>>>>> 1340d404
         }
     }
 
     private fun scheduleFlush() {
         context.executor().execute {
-<<<<<<< HEAD
-            if (responseQueue.isEmpty() && needsFlush.get() && isReadComplete.get()) {
+            if (needsFlush.get() && isReadComplete.get() && lastContentFlag.get()) {
                 context.flush()
+                flushes.incrementAndGet()
                 needsFlush.set(false)
-                flushes.incrementAndGet()
-                println("Flush in scheduleFlush")
-            } else {
-                println("Avoid Flush in scheduleFlush: needsFlush=${needsFlush.get()}, isReadComplete=${isReadComplete.get()}")
-=======
-            if (needsFlush.get() && isReadComplete.get() && lastContentFlag.get()) {
-                needsFlush.set(false)
-                context.flush()
->>>>>>> 1340d404
             }
         }
     }
@@ -258,23 +155,12 @@
         val requestMessageFuture = if (response.isUpgradeResponse()) {
             processUpgrade(call, responseMessage)
         } else {
-<<<<<<< HEAD
-            val readCompleteValue = isReadComplete.get()
-            if (readCompleteValue) {
-                println("Flushing in process call")
+            if (isReadComplete.get() && lastContentFlag.get()) {
                 val f = context.writeAndFlush(responseMessage)
                 flushes.incrementAndGet()
                 needsFlush.set(false)
                 f
             } else {
-                println("Avoid flushing in process call, isReadComplete = $readCompleteValue")
-=======
-            if (isReadComplete.get() && lastContentFlag.get()) {
-                val f = context.writeAndFlush(responseMessage)
-                needsFlush.set(false)
-                f
-            } else {
->>>>>>> 1340d404
                 val f = context.write(responseMessage)
                 needsFlush.set(true)
                 f
@@ -306,10 +192,7 @@
                 bodySize,
                 requestMessageFuture
             )
-<<<<<<< HEAD
             myInProgress.get()?.decrementAndGet()
-=======
->>>>>>> 1340d404
         }
     }
 
@@ -319,10 +202,6 @@
         bodySize: Int,
         requestMessageFuture: ChannelFuture
     ) {
-<<<<<<< HEAD
-        println("processResponseBody, bodySize = $bodySize")
-=======
->>>>>>> 1340d404
         try {
             when (bodySize) {
                 0 -> processEmpty(call, requestMessageFuture)
@@ -349,10 +228,7 @@
 
         val future = context.write(call.transform(buffer, true))
         needsFlush.set(true)
-<<<<<<< HEAD
-=======
-
->>>>>>> 1340d404
+
         val lastMessage = response.trailerMessage() ?: call.endOfStream(true)
 
         finishCall(call, lastMessage, future)
@@ -408,23 +284,14 @@
                 if (flushCondition.invoke(channel, unflushedBytes)) {
                     context.read()
                     val future = context.writeAndFlush(message)
-<<<<<<< HEAD
                     flushes.incrementAndGet()
-=======
                     needsFlush.set(true)
->>>>>>> 1340d404
                     lastFuture = future
-                    println("Process body base needs flush")
-                    needsFlush.set(true)
                     future.suspendAwait()
                     unflushedBytes = 0
                 } else {
                     lastFuture = context.write(message)
                     needsFlush.set(true)
-<<<<<<< HEAD
-                    println("Process body base needs flush in else")
-=======
->>>>>>> 1340d404
                 }
             }
         }
