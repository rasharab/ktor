--- conflicted
+++ resolved
@@ -38,11 +38,7 @@
     override val headers: ResponseHeaders = object : ResponseHeaders() {
         override fun engineAppendHeader(name: String, value: String) {
             if (responseMessageSent) {
-<<<<<<< HEAD
-                if (responseFlag.isCancelled) throw CancellationException("Call execution has been cancelled")
-=======
                 if (responseReady.isCancelled) throw CancellationException("Call execution has been cancelled")
->>>>>>> 621a133f
                 throw UnsupportedOperationException(
                     "Headers can no longer be set because response was already completed"
                 )
